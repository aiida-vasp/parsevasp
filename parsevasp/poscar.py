--- conflicted
+++ resolved
@@ -748,13 +748,7 @@
                                        'selective': element.get_selective(),
                                        'velocities': velocities,
                                        'predictors': element.get_predictors(),
-<<<<<<< HEAD
                                        'direct': temp_direct})
-                    
-=======
-                                       'direct': direct})
-
->>>>>>> 5204f799
                 dictionary[key] = sites_temp
 
             else:
