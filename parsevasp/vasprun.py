--- conflicted
+++ resolved
@@ -2273,14 +2273,11 @@
 
         return dictionary
 
-<<<<<<< HEAD
-=======
     def get_parameters(self):
 
         parameters = self._parameters
         return parameters
-    
->>>>>>> faf2ced1
+
     def _check_calc_status(self, status):
         allowed_entries = ["initial", "final", "all"]
         if status not in allowed_entries:
